// https://wiki.theory.org/BitTorrentSpecification#Metainfo_File_Structure
// https://wiki.theory.org/BitTorrent_Tracker_Protocol
extern crate serde;
extern crate serde_bencode;
extern crate serde_bytes;

use byte_unit::UnitType;
use hex::ToHex;
use hmac_sha1_compact::Hash;
use log::debug;
use rand::Rng;
use serde::Serialize;
use serde_bencode::ser;
use serde_bytes::ByteBuf;

#[derive(Debug, PartialEq, Eq, Deserialize, Clone)]
pub struct Peer {
    /// A string of length 20 which this peer uses as its id. This field will be `None` for compact peer info.
    pub id: Option<String>,
    /// peer's IP address either IPv6 (hexed) or IPv4 (dotted quad) or DNS name (string)
    pub ip: String,
    /// peer's port number
    pub port: i64,
}

#[derive(Debug, Serialize, Deserialize, PartialEq, Eq, Clone)]
struct Node(String, i64);

#[derive(Debug, Serialize, Deserialize, PartialEq, Eq, Clone)]
pub struct File {
    /// a list containing one or more string elements that together represent the path and filename. Each element in the list corresponds to
    /// either a directory name or (in the case of the final element) the filename. For example, a the file "dir1/dir2/file.ext" would
    /// consist of three string elements: "dir1", "dir2", and "file.ext". This is encoded as a bencoded list of strings such as l4:dir14:dir28:file.exte
    pub path: Vec<String>,
    /// length of the file in bytes (integer)
    pub length: i64,
    #[serde(default)]
    md5sum: Option<String>,
}

#[derive(Debug, Serialize, Deserialize, PartialEq, Eq, Clone)]
pub struct Info {
    pub name: String,
    pieces: ByteBuf,
    #[serde(rename = "piece length")]
    pub piece_length: i64,
    #[serde(default)]
    md5sum: Option<String>,
    #[serde(default)]
    pub length: Option<i64>,
    #[serde(default)]
    pub files: Option<Vec<File>>,
    #[serde(default)]
    pub private: Option<u8>,
    #[serde(default)]
    pub path: Option<Vec<String>>,
    #[serde(default, rename = "root hash")]
    pub root_hash: Option<String>,
}

#[derive(Debug, Serialize, Deserialize, PartialEq, Clone)]
pub struct Torrent {
    pub info: Info,
    #[serde(default)]
    pub announce: Option<String>,
    #[serde(default)]
    nodes: Option<Vec<Node>>,
    #[serde(default)]
    pub encoding: Option<String>,
    #[serde(default)]
    httpseeds: Option<Vec<String>>,
    /// http://bittorrent.org/beps/bep_0012.html
    #[serde(default, rename = "announce-list")]
    pub announce_list: Option<Vec<Vec<String>>>,
    #[serde(default, rename = "creation date")]
    pub creation_date: Option<i64>,
    #[serde(rename = "comment")]
    pub comment: Option<String>,
    #[serde(default, rename = "created by")]
    pub created_by: Option<String>,
}

impl Torrent {
    pub fn files(&self) -> &Option<Vec<File>> {
        &self.info.files
    }
    pub fn _num_files(&self) -> usize {
        match self.files() {
            Some(f) => f.len(),
            None => 1,
        }
    }
    pub fn total_size(&self) -> usize {
        if self.files().is_none() {
            return self.info.length.unwrap_or_default() as usize;
        }
        let mut total_size = 0;
        if let Some(files) = self.files() {
            for file in files {
                total_size += file.length;
            }
        }
        total_size as usize
    }

    pub fn info_hash(&self) -> Option<Vec<u8>> {
        let result = ser::to_bytes(&self.info);
        if let Ok(info) = result {
            return Some(Hash::hash(&info).to_vec());
        }
        None
    }
}

/// Store only essential information
#[derive(Debug, Serialize, PartialEq, Eq, Clone)]
pub struct BasicTorrent {
    /// the filename. This is purely advisory. (string)
    pub name: String,
    /// (optional) free-form textual comments of the author (string)
    comment: String,
    /// (optional) name and version of the program used to create the .torrent (string)
    created_by: String,
    /// The announce URL of the tracker
    pub announce: Option<String>,
    /// (optional) this is an extention to the official specification, offering backwards-compatibility. (list of lists of strings). http://bittorrent.org/beps/bep_0012.html
    announce_list: Option<Vec<Vec<String>>>,
    //creation_date? (optional) the creation time of the torrent, in standard UNIX epoch format (integer, seconds since 1-Jan-1970 00:00:00 UTC)
    /// urlencoded 20-byte SHA1 hash of the value of the info key from the Metainfo file. Note that the value will be a bencoded dictionary, given the definition of the info key above.
    pub info_hash: String,
    /// number of bytes in each piece (integer)
    piece_length: usize,
    /// length of the file in bytes (integer)
    pub length: usize,
    /// a list of dictionaries, one for each file.
    files: Option<Vec<File>>,
    /// (optional) this field is an integer. If it is set to "1", the client MUST publish its presence to get other peers ONLY via the trackers explicitly described
    /// in the metainfo file. If this field is set to "0" or is not present, the client may obtain peer from other means, e.g. PEX peer exchange, dht. Here, "private"
    /// may be read as "no external peer source".
    ///
    /// - NOTE: There is much debate surrounding private trackers.
    /// - The official request for a specification change is here: http://bittorrent.org/beps/bep_0027.html
    /// - Azureus/Vuze was the first client to respect private trackers, see their wiki (http://wiki.vuze.com/w/Private_torrent) for more details.
    pub private: bool,

    //Fields used by RatioUp
    /// Path to the torrent file
    pub path: String,
    /// If we have to virtually download the torrent first, it is the downloaded size in bytes
    pub downloaded: usize,
    /// Total of fake uploaded data since the start of RatioUp
    pub uploaded: usize,
    /// Last announce to the tracker
    #[serde(skip_serializing)]
    pub last_announce: std::time::Instant,
    /// URL encoded hash thet is used to build the tracker query
    #[serde(skip_serializing)]
    pub info_hash_urlencoded: String,
    /// Number of seeders, it is used on the web UI
    pub seeders: u16,
    /// Number of leechers, it is used on the web UI
    pub leechers: u16,
    /// It is the next upload speed that will be announced. It is also used for UI display.
    pub next_upload_speed: u32,
    /// It is the next download speed that will be announced. It allows to end a complete event earlier than the normal interval, It is also used for UI display.
    pub next_download_speed: u32,
    /// Current interval after the last annouce
    #[serde(skip)]
    pub interval: u64,
    /// Tracker announce URLs built from the config and the torrent. Some variables are still there (key, left, downloaded, uploaded, event)
    #[serde(skip)]
    pub urls: Vec<String>,
    #[serde(skip)]
    pub error_count: u16,
}

impl BasicTorrent {
    /// Tells if we can announce to tracker(s) depending on the last announce
    pub fn shound_announce(&self) -> bool {
        self.last_announce.elapsed().as_secs() >= self.interval
    }

<<<<<<< HEAD
        //build URL list
        let mut urls: Vec<String> = Vec::new();
        let url = self.urls[0]
            .replace("{infohash}", &self.info_hash_urlencoded)
            .replace("{key}", &key)
            .replace("{uploaded}", uploaded.to_string().as_str())
            .replace("{downloaded}", downloaded.to_string().as_str())
            .replace(
                "{left}",
                (self.length - self.downloaded).to_string().as_str(),
            )
            .replace("{event}", event);
        info!(
            "\tDownloaded: {} \t Uploaded: {}",
            byte_unit::Byte::from_u128(downloaded as u128)
                .unwrap()
                .get_appropriate_unit(UnitType::Binary)
                .to_string(),
            byte_unit::Byte::from_u128(uploaded as u128)
                .unwrap()
                .get_appropriate_unit(UnitType::Binary)
                .to_string()
        );
        info!("\tAnnonce at: {}", url);
        urls.push(url);
        urls
=======
    /// Tells if we can upload (need leechers)
    pub fn can_upload(&self) -> bool {
        (self.seeders > 0 && self.leechers > 0) || self.leechers > 1
>>>>>>> ab9e3c31
    }

    /// Tells if we can download (need leechers or seeders)
    pub fn can_download(&self) -> bool {
        self.seeders > 0 || self.leechers > 1
    }

    pub fn downloaded(&mut self, min_speed: u32, available_speed: u32) -> u32 {
        if self.can_download() {
            self.next_download_speed = rand::thread_rng().gen_range(min_speed..available_speed);
            self.next_download_speed
        } else {
            0
        }
    }

    pub fn uploaded(&mut self, min_speed: u32, available_speed: u32) -> u32 {
        if self.can_upload() {
            self.next_upload_speed = rand::thread_rng().gen_range(min_speed..available_speed);
            self.next_upload_speed
        } else {
            0
        }
    }

    pub fn compute_speeds(&mut self) {
        let config = crate::CONFIG.get().unwrap();
        self.downloaded(config.min_download_rate, config.max_download_rate);
        self.uploaded(config.min_upload_rate, config.max_upload_rate);
    }

    // pub fn announce(&mut self, event: Option<Event>, request: ureq::Request) -> u64 {
    //     match request.call() {
    //         Ok(resp) => {
    //             // let code = resp.status();
    //             // info!(
    //             //     "\tTime since last announce: {}s \t interval: {}",
    //             //     self.last_announce.elapsed().as_secs(),
    //             //     self.interval
    //             // );
    //             // let mut bytes: Vec<u8> = Vec::with_capacity(2048);
    //             // resp.into_reader()
    //             //     .take(1024)
    //             //     .read_to_end(&mut bytes)
    //             //     .expect("Cannot read response");
    //             // //we start to check if the tracker has returned an error message, if yes, we will reannounce later
    //             // debug!(
    //             //     "Tracker response: {:?}",
    //             //     String::from_utf8_lossy(&bytes.clone())
    //             // );
    //             // match serde_bencode::from_bytes::<OkTrackerResponse>(&bytes.clone()) {
    //             //     Ok(tr) => {
    //             //         self.seeders = u16::try_from(tr.complete).unwrap();
    //             //         self.leechers = u16::try_from(tr.incomplete).unwrap();
    //             //         self.interval = u64::try_from(tr.interval).unwrap();
    //             //         info!(
    //             //             "\tSeeders: {}\tLeechers: {}\t\t\tInterval: {:?}s",
    //             //             tr.incomplete, tr.complete, tr.interval
    //             //         );
    //             //     }
    //             //     Err(e1) => {
    //             //         match serde_bencode::from_bytes::<FailureTrackerResponse>(&bytes.clone()) {
    //             //             Ok(tr) => warn!("Cannot announce: {}", tr.reason),
    //             //             Err(e2) => {
    //             //                 error!("Cannot process tracker response: {:?}, {:?}", e1, e2)
    //             //             }
    //             //         }
    //             //     }
    //             // }
    //             // if code != actix_web::http::StatusCode::OK {
    //             //     info!("\tResponse: code={}\tdata={:?}", code, bytes);
    //             // }
    //         }
    //         Err(ureq::Error::Status(code, response)) => {
    //             //the server returned an unexpected status code (such as 400, 500 etc)
    //             if code == 400 {
    //                 warn!("\tBad request (error 400), please check the URL");
    //             } else {
    //                 warn!(
    //                     "\tUnexpected server response status: {}\t{:?}",
    //                     code, response
    //                 );
    //             }
    //         }
    //         Err(err) => {
    //             if event != Some(Event::Stopped) {
    //                 error!("I/O error while announcing: {:?}", err);
    //             }
    //         }
    //     }
    //     self.interval
    // }
}

/// Load essential data from a parsed torrent using the full parsed torrent file. It reduces the RAM use to have smaller data
pub fn from_torrent(torrent: Torrent, path: String) -> BasicTorrent {
    let hash_bytes = torrent.info_hash().expect("Cannot get torrent info hash");
    let hash = hash_bytes.encode_hex::<String>();
    //let hash = hash_bytes.???;
    let private = torrent.info.private.is_some() && torrent.info.private == Some(1);
    let size = torrent.total_size();
    let mut t = BasicTorrent {
        path,
        name: torrent.info.name,
        announce: torrent.announce.clone(),
        announce_list: torrent.announce_list.clone(),
        info_hash_urlencoded: String::with_capacity(64),
        comment: String::new(),
        length: size,
        created_by: String::new(),
        last_announce: std::time::Instant::now(),
        urls: Vec::new(),
        info_hash: hash,
        piece_length: torrent.info.piece_length as usize,
        private,
        files: None,
        downloaded: size,
        uploaded: 0,
        seeders: 0,
        leechers: 0,
        next_upload_speed: 0,
        next_download_speed: 0,
        interval: 4_294_967_295,
        error_count: 0,
    };
    if let Some(url) = torrent.announce.clone() {
        t.urls.push(url);
    }
    if let Some(al) = torrent.announce_list.clone() {
        for v in al {
            for s in v {
                if !s.is_empty() && !t.urls.iter().any(|value| value == &s) {
                    t.urls.push(s);
                }
            }
        }
    }
    t.info_hash_urlencoded =
        percent_encoding::percent_encode(&hash_bytes, crate::announcer::tracker::URL_ENCODE_RESERVED)
            .to_string();
    if let Some(files) = torrent.info.files {
        let mut list: Vec<File> = Vec::with_capacity(files.len());
        for f in files {
            list.push(File {
                length: f.length,
                path: f.path,
                md5sum: None,
            });
        }
        t.files = Some(list);
    }
    debug!("Torrent: {:?}", t);
    t
}

pub fn from_file(path: String) -> Result<Torrent, serde_bencode::Error> {
    let data = std::fs::read(path).expect("Cannot read torrent file");
    serde_bencode::de::from_bytes::<Torrent>(&data)
}

// TODO: test tracker response "with d8:completei0e10:downloadedi0e10:incompletei1e8:intervali1922e12:min intervali961e5:peers6:���m��e"

#[cfg(test)]
mod tests {
    use super::*;

    /// Test if it creates the torrent directory and do not panic when it exists
    #[test]
    fn test_can_download_or_upload() {
        let mut t = BasicTorrent {
            name: String::from("Test torrent"),
            comment: String::with_capacity(0),
            created_by: String::with_capacity(0),
            announce: None,
            announce_list: None,
            info_hash: String::from("01234567"),
            piece_length: 1024,
            length: 262144,
            files: None,
            private: false,
            path: String::from("torrents/linuxmint-21.2-mate-64bit.iso.torrent"),
            downloaded: 262144,
            uploaded: 0,
            last_announce: std::time::Instant::now(),
            info_hash_urlencoded: String::from("01234567"),
            seeders: 0,
            leechers: 1,
            next_upload_speed: 0,
            next_download_speed: 0,
            interval: 1800,
            urls: Vec::with_capacity(0),
            error_count: 0,
        };
        assert!(!t.can_download());
        assert!(!t.can_upload());
        t.leechers = 5;
        assert!(t.can_download());
        assert!(t.can_upload());
        t.leechers = 0;
        t.seeders = 1;
        assert!(t.can_download());
        assert!(!t.can_upload());
        t.seeders = 4;
        t.leechers = 8;
        assert!(t.can_download());
        assert!(t.can_upload());
    }

    #[test]
    fn test_get_average_speeds() {
        let mut t = BasicTorrent {
            name: String::from("Test torrent"),
            comment: String::with_capacity(0),
            created_by: String::with_capacity(0),
            announce: None,
            announce_list: None,
            info_hash: String::from("01234567"),
            piece_length: 1024,
            length: 262144,
            files: None,
            private: false,
            path: String::from("torrents/linuxmint-21.2-mate-64bit.iso.torrent"),
            downloaded: 262144,
            uploaded: 0,
            last_announce: std::time::Instant::now(),
            info_hash_urlencoded: String::from("01234567"),
            seeders: 4,
            leechers: 16,
            next_upload_speed: 0,
            next_download_speed: 0,
            interval: 1800,
            urls: Vec::with_capacity(0),
            error_count: 0,
        };
        let speed = t.downloaded(16, 64);
        assert!(speed > 0);
        let speed = t.uploaded(16, 64);
        assert!(speed > 0);
        t.interval = 1;
        std::thread::sleep(std::time::Duration::from_secs(2));
        let speed = t.downloaded(16, 64);
        assert!((16..=64).contains(&speed));
        let speed = t.uploaded(16, 64);
        assert!((16..=64).contains(&speed));
    }
}<|MERGE_RESOLUTION|>--- conflicted
+++ resolved
@@ -4,7 +4,6 @@
 extern crate serde_bencode;
 extern crate serde_bytes;
 
-use byte_unit::UnitType;
 use hex::ToHex;
 use hmac_sha1_compact::Hash;
 use log::debug;
@@ -180,38 +179,9 @@
         self.last_announce.elapsed().as_secs() >= self.interval
     }
 
-<<<<<<< HEAD
-        //build URL list
-        let mut urls: Vec<String> = Vec::new();
-        let url = self.urls[0]
-            .replace("{infohash}", &self.info_hash_urlencoded)
-            .replace("{key}", &key)
-            .replace("{uploaded}", uploaded.to_string().as_str())
-            .replace("{downloaded}", downloaded.to_string().as_str())
-            .replace(
-                "{left}",
-                (self.length - self.downloaded).to_string().as_str(),
-            )
-            .replace("{event}", event);
-        info!(
-            "\tDownloaded: {} \t Uploaded: {}",
-            byte_unit::Byte::from_u128(downloaded as u128)
-                .unwrap()
-                .get_appropriate_unit(UnitType::Binary)
-                .to_string(),
-            byte_unit::Byte::from_u128(uploaded as u128)
-                .unwrap()
-                .get_appropriate_unit(UnitType::Binary)
-                .to_string()
-        );
-        info!("\tAnnonce at: {}", url);
-        urls.push(url);
-        urls
-=======
     /// Tells if we can upload (need leechers)
     pub fn can_upload(&self) -> bool {
         (self.seeders > 0 && self.leechers > 0) || self.leechers > 1
->>>>>>> ab9e3c31
     }
 
     /// Tells if we can download (need leechers or seeders)
@@ -349,9 +319,11 @@
             }
         }
     }
-    t.info_hash_urlencoded =
-        percent_encoding::percent_encode(&hash_bytes, crate::announcer::tracker::URL_ENCODE_RESERVED)
-            .to_string();
+    t.info_hash_urlencoded = percent_encoding::percent_encode(
+        &hash_bytes,
+        crate::announcer::tracker::URL_ENCODE_RESERVED,
+    )
+    .to_string();
     if let Some(files) = torrent.info.files {
         let mut list: Vec<File> = Vec::with_capacity(files.len());
         for f in files {
@@ -372,7 +344,7 @@
     serde_bencode::de::from_bytes::<Torrent>(&data)
 }
 
-// TODO: test tracker response "with d8:completei0e10:downloadedi0e10:incompletei1e8:intervali1922e12:min intervali961e5:peers6:���m��e"
+// TODO: test tracker response "with d8:completei0e10:downloadedi0e10:incompletei1e8:intervali1922e12:min intervali961e5:peers6:<3A><><EFBFBD>m<EFBFBD><6D>e"
 
 #[cfg(test)]
 mod tests {
