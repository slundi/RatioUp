--- conflicted
+++ resolved
@@ -21,9 +21,7 @@
 sanitize-filename = "0.5"
 uuid = { version = "1", features = ["v4"] }
 byte-unit = "5"
-<<<<<<< HEAD
 url = "2"
-=======
 reqwest = { version = "0.11", features = [
     "blocking",
     "rustls-tls",
@@ -32,14 +30,9 @@
     "deflate",
 ] }
 percent-encoding = "2"
->>>>>>> ab9e3c31
 fake-torrent-client = "0.9"
 scheduled-thread-pool = "0.2"
 
-<<<<<<< HEAD
-rust-ini = "0.20"
-=======
->>>>>>> ab9e3c31
 dotenv = "0.15"
 log = "0.4"
 simple_logger = "4"
