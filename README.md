# RatioUp

Tool to fake upload on your torrents. It can be useful on private or semi-private bittorrent trackers especially if you have a slow internet connection. Furthermore,
there are often many seeders so it becomes hard to seed and increase your ratio.

It is a tool like [JOAL](https://github.com/anthonyraymond/joal) or [Ratio Master](http://ratiomaster.net/).

I'm making this tool in order to practice Rust programming, having something lighter than Joal (written in Java) and that runs on any OS (I want to install it on my ARM NAS with only 2GB RAM).

## Disclamer

RatioUp is not designed to help or encourage you downloading illegal materials ! You must respect the law applicable in your country. I couldn't be held responsible for illegal activities performed by your usage of RatioUp.

I am not responsible if you get banned using this tool. However, you can reduce risk by using popular torrents (with many seeders and leechers).

## Installation

### Command line interface (CLI)

```shell
# Install Rust toolchain if not installed
curl --proto '=https' --tlsv1.2 -sSf https://sh.rustup.rs | sh -s -- -y
# If installed, update it with
rustup update

# Go to the directory you want to install RatioUp (it will create the RatioUp folder)
git clone https://github.com/slundi/RatioUp.git && cd RatioUp

# Build the program for your arch
cargo build --release
ln -s target/release/RatioUp

# Edit the .env file according to your needs (nano .env)

# Run RatioUp everytime your machine reboot/startup
echo "@reboot cd $(pwd) && $(pwd)/RatioUp" | crontab -

# Uninstall rust if you do not need it
rustup self uninstall
```

### With Docker

In a terminal:

```shell
docker run --name RatioUp -p 0.0.0.0:8070:8070 slundi/ratioup
```

You can change `-p 0.0.0.0:8070:8070` to manage your access through your prefered port.

You can add `-e WEBROOT=/my-path/` if you want to change your root URL. By default, it is `/`.


## Configuration

Everything is contained in a `.env` file.

```ini
# Log level (available options are: INFO, WARN, ERROR, DEBUG, TRACE). Default is `INFO`.
LOG_LEVEL = INFO

# Web serveur configuration
# HTTP web port
HTTP_PORT = 8070
#Custom web root
#WEB_ROOT = "/ratioup/"

# Client configuration
CLIENT = Transmission_3_00
# Torrent port, otherwise it is randomized
TORRENT_PORT = 56789

# Speeds in bytes
MIN_UPLOAD_RATE = 
MAX_UPLOAD_RATE =
MIN_DOWNLOAD_RATE = 
MAX_DOWNLOAD_RATE = 

# DIRECTORY WHERE TORRENTS ARE SAVED
TORRENT_DIR = "./torrents"
```

Download and upload rates are in bytes (ie: 16MB = 16 x 1024 x 1024 = 16777216 bytes).
To disable downloads, set `min_download_rate` and `max_download_rate` to 0.

## Security

For now, I'm not planning add a security layer because I'll use it on my home lan network. If you want to secure it, you can use a reverse proxy with **nginx** (and any other web server you ar familiar with) and add a SSL layer and a basic authentication. You can also contribute by adding a basic auth.

### Nginx reverse proxy

1. Edit `/etc/nginx/sites-available/ratioup` and set your configuration:

```nginx
  location / {  #if you change "/" with another path, you must set the web root on the CLI
    #if you want a basic auth, remove the # of the following 2 lines
    #auth_basic “Restricted Area”;
    #auth_basic_user_file /path/to/the/password/file/.my_password_file;

    proxy_pass http://127.0.0.1:8070;
  }
```

2. Enable the new site: `sudo ln -s /etc/nginx/sites-available/ratioup /etc/nginx/sites-enabled/ratioup`
3. Check nginx configuration: `sudo nginx -t`
4. Reaload nginx with the new configuration: `sudo nginx -s reload` or `sudo systemctl reload nginx` or `sudo service nginx reload` (Debian/Ubuntu) or `sudo /etc/init.d/nginx reload` (CentOS,Fedora/...)

### Basic auth

1. `sudo apt install apache2-utils` or `sudo apt install httpd-tools`
2. Create a user with and **new file** with `sudo htpasswd -c /path/to/the/password/file/.my_password_file user1`, if the file already exists you just need to remove the `-c`: `sudo htpasswd /path/to/the/password/file/.my_password_file user1`
3. Check nginx configuration: `sudo nginx -t`
4. Reaload nginx with the new configuration: `sudo nginx -s reload` or `sudo systemctl reload nginx` or `sudo service nginx reload` (Debian/Ubuntu) or `sudo /etc/init.d/nginx reload` (CentOS,Fedora/...)

## Roadmap

- [ ] Split project in 2: web service with UI or CLI usage with cron (monitor torrent in a folder)
- [x] Torrent clients in a separated library
- [x] Parse response instead of using REGEX
- [ ] Display session upload (global & per torrent)
<<<<<<< HEAD
- [ ] Drop torrent files from the web UI
=======
- [ ] Torrents with multiple trackers?
- [x] Drop torrent files from the web UI
>>>>>>> e9645c54
- [ ] Retracker torrents
- [ ] Further testings (I use *rtorrent* and *qBittorrent*, other clients may not work properly)

## Dropped features

- **Torrents with multiple trackers**: using this software is meaningfull for prive trackers so only 1 tracker URL should be in it<|MERGE_RESOLUTION|>--- conflicted
+++ resolved
@@ -119,12 +119,8 @@
 - [x] Torrent clients in a separated library
 - [x] Parse response instead of using REGEX
 - [ ] Display session upload (global & per torrent)
-<<<<<<< HEAD
-- [ ] Drop torrent files from the web UI
-=======
 - [ ] Torrents with multiple trackers?
 - [x] Drop torrent files from the web UI
->>>>>>> e9645c54
 - [ ] Retracker torrents
 - [ ] Further testings (I use *rtorrent* and *qBittorrent*, other clients may not work properly)
 
